--- conflicted
+++ resolved
@@ -7,9 +7,5 @@
 
     # TODO: ArgumentParser
     files = Plot(".")
-<<<<<<< HEAD
-    fig, ax = files.plot_timeseries(files, "dt")
-=======
     fig, ax = files.plot_timeseries("mass")
->>>>>>> cdd76a0b
     plt.show()