--- conflicted
+++ resolved
@@ -29,18 +29,14 @@
 ]
 
 [project.optional-dependencies]
-<<<<<<< HEAD
 multiscale  = ['lammps', 
 			   'ase',
 			   'moltemplate']
 
 test = ['pytest',
          'coverage>=5.0.3']
-=======
-multiscale  = ['lammps']
-test = ['pytest', 'coverage>=5.0.3']
+
 doc = ['sphinx', 'sphinx_rtd_theme', 'myst-nb', 'jupytext', 'sympy']
->>>>>>> eca95937
 
 [project.urls]
 Source = "https://github.com/hannes-holey/hans"
