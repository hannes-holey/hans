import os
import shutil
import unittest
import netCDF4
import numpy as np

from pylub.problem import Input
from pylub.eos import EquationOfState


class TestCompressibleJournalBearing(unittest.TestCase):

    @classmethod
    def setUpClass(cls):
        config_file = os.path.join("examples", "journal-bearing.yaml")
        cls.tmp_dir = os.path.join("tests", "tmp")
<<<<<<< HEAD
        if not(os.path.exists(cls.tmp_dir)):
=======
        if not os.path.exists(cls.tmp_dir):
>>>>>>> 471846ec
            os.makedirs(cls.tmp_dir)

        myTestProblem = Input(config_file).getProblem()
        myTestProblem.disc["Ny"] = 3
        cls.material = myTestProblem.material
        myTestProblem.run(out_dir=cls.tmp_dir)

        ds = netCDF4.Dataset(os.path.join(cls.tmp_dir, "journal-bearing_0001.nc"))
        cls.rho = ds.variables["rho"]
        cls.mass = ds.variables["mass"]

    @classmethod
    def tearDownClass(cls):
<<<<<<< HEAD
        # os.remove(os.path.join(cls.tmp_dir, "journal-bearing_0001.nc"))
=======
>>>>>>> 471846ec
        shutil.rmtree(cls.tmp_dir, ignore_errors=True)

    def test_pressure(self):
        p = EquationOfState(self.material).isoT_pressure(np.array(self.rho[-1]))
        p = p[:, p.shape[1] // 2] / 1e6
        p_ref = np.loadtxt(os.path.join("tests", "rey_comp_journal_0.7.dat"), usecols=(1,)) / 1e6

        np.testing.assert_almost_equal(p, p_ref, decimal=1)

    def test_density(self):
        rho = np.array(self.rho[-1])
        rho = rho[:, rho.shape[1] // 2]
        rho_ref = np.loadtxt(os.path.join("tests", "rey_comp_journal_0.7.dat"), usecols=(0,))

        np.testing.assert_almost_equal(rho, rho_ref, decimal=1)

    def test_massConservation(self):
        mass = np.array(self.mass)
        relDiff = abs(mass[-1] - mass[0]) / mass[0]
        self.assertLess(relDiff, 0.001)


if __name__ == "__main__":
    unittest.main()<|MERGE_RESOLUTION|>--- conflicted
+++ resolved
@@ -14,11 +14,7 @@
     def setUpClass(cls):
         config_file = os.path.join("examples", "journal-bearing.yaml")
         cls.tmp_dir = os.path.join("tests", "tmp")
-<<<<<<< HEAD
-        if not(os.path.exists(cls.tmp_dir)):
-=======
         if not os.path.exists(cls.tmp_dir):
->>>>>>> 471846ec
             os.makedirs(cls.tmp_dir)
 
         myTestProblem = Input(config_file).getProblem()
@@ -32,10 +28,6 @@
 
     @classmethod
     def tearDownClass(cls):
-<<<<<<< HEAD
-        # os.remove(os.path.join(cls.tmp_dir, "journal-bearing_0001.nc"))
-=======
->>>>>>> 471846ec
         shutil.rmtree(cls.tmp_dir, ignore_errors=True)
 
     def test_pressure(self):
