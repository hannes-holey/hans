"""
MIT License

Copyright 2021 Hannes Holey

Permission is hereby granted, free of charge, to any person obtaining a copy
of this software and associated documentation files (the "Software"), to deal
in the Software without restriction, including without limitation the rights
to use, copy, modify, merge, publish, distribute, sublicense, and/or sell
copies of the Software, and to permit persons to whom the Software is
furnished to do so, subject to the following conditions:

The above copyright notice and this permission notice shall be included in all
copies or substantial portions of the Software.

THE SOFTWARE IS PROVIDED "AS IS", WITHOUT WARRANTY OF ANY KIND, EXPRESS OR
IMPLIED, INCLUDING BUT NOT LIMITED TO THE WARRANTIES OF MERCHANTABILITY,
FITNESS FOR A PARTICULAR PURPOSE AND NONINFRINGEMENT. IN NO EVENT SHALL THE
AUTHORS OR COPYRIGHT HOLDERS BE LIABLE FOR ANY CLAIM, DAMAGES OR OTHER
LIABILITY, WHETHER IN AN ACTION OF CONTRACT, TORT OR OTHERWISE, ARISING FROM,
OUT OF OR IN CONNECTION WITH THE SOFTWARE OR THE USE OR OTHER DEALINGS IN THE
SOFTWARE.
"""

<<<<<<< HEAD
import numpy as np

=======
>>>>>>> 85db44ec
from hans.field import VectorField, TensorField
from hans.material import Material


class SymStressField2D(VectorField):

    def __init__(self, disc, geometry, material):

        super().__init__(disc)

        self.geometry = geometry
        self.material = material

    def set(self, q, h, Ls):

        U = self.geometry['U']
        V = self.geometry['V']
        eta = Material(self.material).viscosity(U, V, q[0], h[0])
        zeta = self.material['bulk']

        v1 = zeta + 4 / 3 * eta
        v2 = zeta - 2 / 3 * eta

        # slip top
        self.field[0] = (-3*v1*((U*q[0] - 3*q[1])*h[0]**2 + 3*Ls*(U*q[0] - 2*q[1])*h[0] + 6*Ls**2*(U*q[0] - q[1]))*h[1]
                         - 3*v2*h[2] * ((V*q[0] - 3*q[2])*h[0]**2
                                        + 3*Ls*(V*q[0] - 2*q[2])*h[0] + 6*Ls**2*(V*q[0] - q[2])))/(3*h[0]*(4*Ls + h[0])*q[0]*(Ls + h[0]))

        self.field[1] = (-3*v2*((U*q[0] - 3*q[1])*h[0]**2 + 3*Ls*(U*q[0] - 2*q[1])*h[0] + 6*Ls**2*(U*q[0] - q[1]))*h[1]
                         - 3*v1*h[2] * ((V*q[0] - 3*q[2])*h[0]**2
                                        + 3*Ls*(V*q[0] - 2*q[2])*h[0] + 6*Ls**2*(V*q[0] - q[2])))/(3*h[0]*(4*Ls + h[0])*q[0]*(Ls + h[0]))

        self.field[2] = -eta*(((V*q[0] - 3*q[2])*h[0]**2 + 3*Ls*(V*q[0] - 2*q[2])*h[0] + 6*Ls**2*(V*q[0] - q[2]))*h[1]
                              + ((U*q[0] - 3*q[1]) * h[0]**2
                                 + 3*Ls*(U*q[0] - 2*q[1])*h[0] + 6*Ls**2*(U*q[0] - q[1]))*h[2])/(h[0]*(4*Ls + h[0])*q[0]*(Ls + h[0]))


class SymStressField3D(TensorField):

    def __init__(self, disc, geometry, material):

        super().__init__(disc)

        self.geometry = geometry
        self.material = material

    def set(self, q, h, Ls, bound):

        U = self.geometry['U']
        V = self.geometry['V']
        eta = Material(self.material).viscosity(U, V, q[0], h[0])
        zeta = self.material['bulk']

        v1 = zeta + 4 / 3 * eta
        v2 = zeta - 2 / 3 * eta

        if bound == "top":

            # slip top
            self.field[0] = (-6*v1*((U*q[0] - 3*q[1])*h[0]**2 + 3*Ls*(U*q[0] - 2*q[1])*h[0] + 6*Ls**2*(U*q[0] - q[1]))*h[1]
                             - 6*v2*h[2] * ((V*q[0] - 3*q[2])*h[0]**2 + 3*Ls*(V*q[0] - 2*q[2])*h[0]
                                            + 6*Ls**2*(V*q[0] - q[2])))/(3*h[0]*(4*Ls + h[0])*q[0]*(Ls + h[0]))

            self.field[1] = (-6*v2*((U*q[0] - 3*q[1])*h[0]**2 + 3*Ls*(U*q[0] - 2*q[1])*h[0] + 6*Ls**2*(U*q[0] - q[1]))*h[1]
                             - 6*v1*h[2] * ((V*q[0] - 3*q[2])*h[0]**2 + 3*Ls*(V*q[0] - 2*q[2])*h[0]
                                            + 6*Ls**2*(V*q[0] - q[2])))/(3*h[0]*(4*Ls + h[0])*q[0]*(Ls + h[0]))

            self.field[2] = -2*v2*(((U*q[0] - 3*q[1])*h[0]**2 + 3*Ls*(U*q[0] - 2*q[1])*h[0] + 6*Ls**2*(U*q[0] - q[1]))*h[1] +
                                   h[2]*((V*q[0] - 3*q[2])*h[0]**2
                                         + 3*Ls*(V*q[0] - 2*q[2])*h[0] + 6*Ls**2*(V*q[0] - q[2])))/(h[0]*(4*Ls + h[0])*q[0]*(Ls + h[0]))

            self.field[3] = 2*(V*q[0] - 3*q[2])*eta/(q[0]*(4*Ls + h[0]))

            self.field[4] = 2*(U*q[0] - 3*q[1])*eta/(q[0]*(4*Ls + h[0]))

            self.field[5] = -2*eta*(((V*q[0] - 3*q[2])*h[0]**2 + 3*Ls*(V*q[0] - 2*q[2])*h[0] + 6*Ls**2*(V*q[0] - q[2]))*h[1]
                                    + ((U*q[0] - 3*q[1])*h[0]**2 + 3*Ls*(U*q[0] - 2*q[1])*h[0]
                                       + 6*Ls**2*(U*q[0] - q[1]))*h[2])/(h[0]*(4*Ls + h[0])*q[0]*(Ls + h[0]))

        elif bound == "bottom":

<<<<<<< HEAD
            # origin bottom, U_top = 0, U_bottom = U
            self.field[3] = -2 * eta * (2 * V * q[0] - 3 * q[2]) / (q[0] * h[0])
            self.field[4] = -2 * eta * (2 * U * q[0] - 3 * q[1]) / (q[0] * h[0])


class SymStochStressField3D(TensorField):

    def __init__(self, disc, geometry, material):

        super().__init__(disc)

        self.disc = disc
        self.material = material

    def set(self, W_field_A, W_field_B, h, dt, stage):
        KB = 1.380649e-23

        dx = float(self.disc['dx'])
        dy = float(self.disc['dy'])
        dz = h[0]

        eta = float(self.material['shear'])
        zeta = float(self.material['bulk'])
        T = float(self.material['T0'])

        a_coeff = np.sqrt(2 * KB * T * eta / (dx * dy * dz * dt))
        b_coeff = np.sqrt(KB * T * zeta / (3 * dx * dy * dz * dt))

        # weights
        # 1RNG
        # weight = {1: [0., 1.], 2: [0., 1.], 3: [0., 1.]}

        # 2RNG_V1
        # weight = {1: [1., -np.sqrt(3)], 2: [1., np.sqrt(3)], 3: [1., 0.]}

        # 2RNG_V2
        weight = {1: [1., (2 * np.sqrt(2) - np.sqrt(3)) / 5],
                  2: [1., (-4 * np.sqrt(2) - 3 * np.sqrt(3)) / 5],
                  3: [1., (np.sqrt(2) + 2 * np.sqrt(3)) / 10]}

        # 2RNG_V3
        # weight = {1: [1., (2 * np.sqrt(2) + np.sqrt(3)) / 5],
        #           2: [1., (-4 * np.sqrt(2) + 3 * np.sqrt(3)) / 5],
        #           3: [1., (np.sqrt(2) - 2 * np.sqrt(3)) / 10]}

        W_field = weight[stage][0] * W_field_A + weight[stage][1] * W_field_B

        W_field_sym = (W_field + np.transpose(W_field, axes=(1, 0, 2, 3))) / np.sqrt(2)

        self.field[0] = W_field_sym[0, 0, :, :]
        self.field[1] = W_field_sym[1, 1, :, :]
        self.field[2] = W_field_sym[2, 2, :, :]
        self.field[3] = W_field_sym[1, 2, :, :]
        self.field[4] = W_field_sym[0, 2, :, :]
        self.field[5] = W_field_sym[0, 1, :, :]

        W_trace = np.sum(self.field[:3], axis=0)

        self.field[:3] -= W_trace / 3
        self.field *= a_coeff
        self.field[:3] += b_coeff * W_trace
=======
            # slip top
            self.field[3] = -2*(6*q[0]*Ls*V + 2*q[0]*V*h[0] - 6*q[2]*Ls - 3*h[0]*q[2])*eta/(h[0]*q[0]*(4*Ls + h[0]))
            self.field[4] = -2*(6*q[0]*Ls*U + 2*q[0]*U*h[0] - 6*q[1]*Ls - 3*h[0]*q[1])*eta/(h[0]*q[0]*(4*Ls + h[0]))
>>>>>>> 85db44ec
<|MERGE_RESOLUTION|>--- conflicted
+++ resolved
@@ -22,11 +22,8 @@
 SOFTWARE.
 """
 
-<<<<<<< HEAD
 import numpy as np
 
-=======
->>>>>>> 85db44ec
 from hans.field import VectorField, TensorField
 from hans.material import Material
 
@@ -108,10 +105,9 @@
 
         elif bound == "bottom":
 
-<<<<<<< HEAD
-            # origin bottom, U_top = 0, U_bottom = U
-            self.field[3] = -2 * eta * (2 * V * q[0] - 3 * q[2]) / (q[0] * h[0])
-            self.field[4] = -2 * eta * (2 * U * q[0] - 3 * q[1]) / (q[0] * h[0])
+            # slip top
+            self.field[3] = -2*(6*q[0]*Ls*V + 2*q[0]*V*h[0] - 6*q[2]*Ls - 3*h[0]*q[2])*eta/(h[0]*q[0]*(4*Ls + h[0]))
+            self.field[4] = -2*(6*q[0]*Ls*U + 2*q[0]*U*h[0] - 6*q[1]*Ls - 3*h[0]*q[1])*eta/(h[0]*q[0]*(4*Ls + h[0]))
 
 
 class SymStochStressField3D(TensorField):
@@ -169,9 +165,4 @@
 
         self.field[:3] -= W_trace / 3
         self.field *= a_coeff
-        self.field[:3] += b_coeff * W_trace
-=======
-            # slip top
-            self.field[3] = -2*(6*q[0]*Ls*V + 2*q[0]*V*h[0] - 6*q[2]*Ls - 3*h[0]*q[2])*eta/(h[0]*q[0]*(4*Ls + h[0]))
-            self.field[4] = -2*(6*q[0]*Ls*U + 2*q[0]*U*h[0] - 6*q[1]*Ls - 3*h[0]*q[1])*eta/(h[0]*q[0]*(4*Ls + h[0]))
->>>>>>> 85db44ec
+        self.field[:3] += b_coeff * W_trace