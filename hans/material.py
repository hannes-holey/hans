--- conflicted
+++ resolved
@@ -43,41 +43,9 @@
 
         self._eos_config()
         self._viscosity_config()
-<<<<<<< HEAD
 
     def init_gp(self, q, db):
-=======
-
-    def init_gp(self, q, db):
-
-        if self.gp is not None:
-            active_learning = {'max_iter': 200,
-                               'threshold': self.gp['ptol'],
-                               'start': self.gp['start'],
-                               'Ninit': self.gp['Ninit'],
-                               'alpha': self.gp['alpha'],
-                               'sampling': self.gp['sampling']}
-
-            kernel_dict = {'type': 'Mat32',
-                           # [self.gp['pvar'], self.gp['lh'], self.gp['lrho'], self.gp['lj'],  self.gp['lj']],
-                           'init_params': None,
-                           'ARD': True}
-
-            optimizer = {'type': 'bfgs',
-                         'num_restarts': self.gp['num_restarts'],
-                         'verbose': bool(self.gp['verbose'])}
-
-            noise = {'type': 'Gaussian',
-                     'fixed': bool(self.gp['fix']),
-                     'variance': self.gp['snp']}
-
-            if q.shape[-1] > 3:
-                # 2D
-                self.GP = GP_pressure2D(db, active_learning, kernel_dict, optimizer, noise)
-            else:
-                # 1D
-                self.GP = GP_pressure(db, active_learning, kernel_dict, optimizer, noise)
->>>>>>> 94285f10
+
 
         if q.shape[-1] > 3:
             # 2D
@@ -104,7 +72,6 @@
 
         return p
 
-<<<<<<< HEAD
     def get_sound_speed(self, q):
 
         if self.gp is not None:
@@ -118,11 +85,6 @@
     def eos_pressure(self, rho):
         pressure = self._eos_pressure_func(rho, *self._eos_args)
 
-=======
-    def eos_pressure(self, rho):
-        pressure = self._eos_pressure_func(rho, *self._eos_args)
-
->>>>>>> 94285f10
         if 'Pcav' in self.material.keys():
             return np.maximum(pressure, self.material['Pcav'])
         else:
@@ -265,8 +227,6 @@
                     self._viscosity_dens_transform = self.eos_pressure
             else:
                 self._viscosity_dens_args = []
-                self._viscosity_dens_func = lambda x: self.material['shear']
-<<<<<<< HEAD
 
         if "thinning" in self.material.keys():
 
@@ -285,26 +245,6 @@
                 self._viscosity_shear_args = [self.material["n"]]
                 self._viscosity_shear_func = viscosity_model.power_law_shear
 
-=======
-
-        if "thinning" in self.material.keys():
-
-            if self.material["thinning"] == "Eyring":
-                self._viscosity_shear_args = [self.material["tau0"]]
-                self._viscosity_shear_func = viscosity_model.eyring_shear
-
-            elif self.material["thinning"] == "Carreau":
-                self._viscosity_shear_args = [self.material["shearinf"] if "shearinf" in self.material.keys() else 0.,
-                                              self.material["relax"],
-                                              self.material["a"],
-                                              self.material["N"]]
-                self._viscosity_shear_func = viscosity_model.carreau_shear
-
-            elif self.material["thinning"] == "PL":
-                self._viscosity_shear_args = [self.material["n"]]
-                self._viscosity_shear_func = viscosity_model.power_law_shear
-
->>>>>>> 94285f10
         else:
             self._viscosity_shear_args = []
             self._viscosity_shear_func = lambda x, mu0: mu0