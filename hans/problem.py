--- conflicted
+++ resolved
@@ -75,27 +75,6 @@
         self.material = material
         self.surface = surface
         self.ic = ic
-<<<<<<< HEAD
-=======
-
-        self.sanity_checks()
-
-    def sanity_checks(self):
-
-        self.check_options()
-        self.check_disc()
-        self.check_geo()
-        self.check_num()
-        self.check_mat()
-        self.check_bc()
-        if self.ic is not None:
-            self.check_ic()
-        if self.surface is not None:
-            self.check_surface()
-
-        print("Sanity checks completed. Start simulation!")
-        print(60 * "-")
->>>>>>> a7478a8b
 
     def run(self, out_dir="data", out_name=None, plot=False):
         """
