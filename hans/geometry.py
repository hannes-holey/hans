#
<<<<<<< HEAD
# Copyright 2020-2022, 2024-2025 Hannes Holey
=======
# Copyright 2025 Christoph Huber
#           2020, 2022 Hannes Holey
>>>>>>> 94285f10
#
# ### MIT License
#
# Permission is hereby granted, free of charge, to any person obtaining a copy
# of this software and associated documentation files (the "Software"), to deal
# in the Software without restriction, including without limitation the rights
# to use, copy, modify, merge, publish, distribute, sublicense, and/or sell
# copies of the Software, and to permit persons to whom the Software is
# furnished to do so, subject to the following conditions:
#
# The above copyright notice and this permission notice shall be included in all
# copies or substantial portions of the Software.
#
# THE SOFTWARE IS PROVIDED "AS IS", WITHOUT WARRANTY OF ANY KIND, EXPRESS OR
# IMPLIED, INCLUDING BUT NOT LIMITED TO THE WARRANTIES OF MERCHANTABILITY,
# FITNESS FOR A PARTICULAR PURPOSE AND NONINFRINGEMENT. IN NO EVENT SHALL THE
# AUTHORS OR COPYRIGHT HOLDERS BE LIABLE FOR ANY CLAIM, DAMAGES OR OTHER
# LIABILITY, WHETHER IN AN ACTION OF CONTRACT, TORT OR OTHERWISE, ARISING FROM,
# OUT OF OR IN CONNECTION WITH THE SOFTWARE OR THE USE OR OTHER DEALINGS IN THE
# SOFTWARE.
#


import numpy as np
from mpi4py import MPI
from scipy import signal

from hans.field import ScalarField, VectorField
from hans.tools import abort


class GapHeight(VectorField):

    def __init__(self, disc, geometry, roughness=None):

        super().__init__(disc)

        self.geometry = geometry
        self.disc = disc
        self.roughness = roughness

        self.set_profile()

        if self.roughness is not None:
            if "file" in self.roughness.keys():
                self.add_roughness_from_file()
            else:
                self.add_roughness()

        self.set_gradients()

    @property
    def max_height(self):
        local_max = np.amax(self.inner[0])
        recvbuf = np.empty(1, dtype=float)
        self.comm.Allreduce(local_max, recvbuf, op=MPI.MAX)

        return recvbuf[0]

    @property
    def min_height(self):
        local_max = np.amin(self.inner[0])
        recvbuf = np.empty(1, dtype=float)
        self.comm.Allreduce(local_max, recvbuf, op=MPI.MIN)

        return recvbuf[0]

    def set_profile(self):
        """Generation of the gap height field (the height profile).
        For possible options refer to "Input options".
        """
        Lx = self.disc["Lx"]
        Ly = self.disc["Ly"]
        Nx = self.disc["Nx"]
        Ny = self.disc["Ny"]
        dx = self.disc["dx"]
        dy = self.disc["dy"]

        idxx, idyy = self.id_grid

        ng = self.disc["nghost"]

        # using xx, yy or combination of both arrays to encode some x- or y-dependency
        xx = idxx * (Lx + 2 * ng * dx) / (Nx + 2 * ng) + dx / 2
        yy = idyy * (Ly + 2 * ng * dy) / (Ny + 2 * ng) + dy / 2

        if self.geometry["type"] in ["journal", "journal_x"]:
            CR = self.geometry['CR']
            eps = self.geometry['eps']

            Rb = Lx / (2 * np.pi)
            c = CR * Rb
            e = eps * c
            self.field[0] = c + e * np.cos(xx / Rb)

        elif self.geometry["type"] == "journal_y":
            CR = self.geometry['CR']
            eps = self.geometry['eps']

            Rb = Ly / (2 * np.pi)
            c = CR * Rb
            e = eps * c
            self.field[0] = c + e * np.cos(yy / Rb)

        elif self.geometry["type"] == "parabolic":
            hmin = self.geometry['hmin']
            hmax = self.geometry['hmax']
            self.field[0] = 4 * (hmax - hmin) / Lx**2 * (xx - Lx / 2)**2 + hmin

        elif self.geometry["type"] == "twin_parabolic":
            hmin = self.geometry['hmin']
            hmax = self.geometry['hmax']

            right = np.greater(xx, Lx / 2)
            self.field[0] = 16 * (hmax - hmin) / Lx**2 * (xx - Lx / 4)**2 + hmin
            self.field[0][right] = 16 * (hmax - hmin) / Lx**2 * (xx[right] - 3 * Lx / 4)**2 + hmin

        elif self.geometry["type"] in ["inclined", "inclined_x"]:
            h1 = self.geometry['h1']
            h2 = self.geometry['h2']
            self.field[0] = h1 + (h2 - h1) / (Lx) * xx

        elif self.geometry["type"] == "inclined_y":
            h1 = self.geometry['h1']
            h2 = self.geometry['h2']
            self.field[0] = h1 + (h2 - h1) / (Ly) * yy

        elif self.geometry["type"] == "inclined_pocket":
            h1 = self.geometry['h1']
            h2 = self.geometry['h2']
            hp = self.geometry['hp']
            cp = self.geometry['c']
            lp = self.geometry['l']
            wp = self.geometry['w']
            tw = self.geometry['t']

            self.field[0] = h1 + (h2 - h1) / (Lx) * xx

            xmask = np.logical_and(xx > cp, xx <= cp + lp)
            ymask = np.logical_and(yy > (Ly - wp) / 2., yy <= (Ly + wp) / 2.)
            xymask = np.logical_and(xmask, ymask)

            xt1_mask = np.logical_and(xx > cp - tw, xx <= cp)
            xt2_mask = np.logical_and(xx > cp + lp, xx <= cp + lp + tw)

            self.field[0, xt1_mask] += (xx[xt1_mask] - cp + tw) * hp / tw
            self.field[0, xt2_mask] += -(xx[xt2_mask] - cp - lp - tw) * hp / tw

            self.field[0, xymask] += hp

        elif self.geometry["type"] == "half_sine":
            h0 = self.geometry['h0']
            amp = self.geometry['amp']
            num = self.geometry['num']

            self.field[0] = h0 - amp * np.sin(- 4 * np.pi * (xx - Lx / 2) * num / Lx)
            mask = np.greater(xx, Lx / 2)
            self.field[0][mask] = h0

        elif self.geometry["type"] == "half_sine_squared":
            h0 = self.geometry['h0']
            amp = self.geometry['amp']
            num = self.geometry['num']

            self.field[0] = h0 + amp * np.sin(- 4 * np.pi * (xx - Lx / 2) * num / Lx)**2
            mask = np.greater(xx, Lx / 2)
            self.field[0][mask] = h0

        elif self.geometry["type"] == "asperity":
            h0 = self.geometry['hmin']
            h1 = self.geometry['hmax']

            bumps = self.geometry['nperside']  # per side

            if bumps == 1:
                hmins = np.array([h0])
            else:
                # Gaussian 99% between hmin and hmax
                std = (h1 - h0) / 2. / 2.57
                hmins = np.random.normal(loc=h0 + (h1 - h0) / 2., scale=std, size=bumps**2)

            xid = (xx // (Lx / bumps)).astype(int)
            yid = (yy // (Ly / bumps)).astype(int)

            masks = []
            for i in range(bumps):
                for j in range(bumps):
                    masks.append(np.logical_and(xid == i, yid == j))

            bx = np.pi / (Lx / bumps)
            by = np.pi / (Ly / bumps)

            zz = np.ones_like(xx) * h1

            for m, h0 in zip(masks, hmins):
                cx = np.mean(xx[m])
                cy = np.mean(yy[m])
                zz[m] -= (h1 - h0) * (np.cos(bx * (xx[m] - cx)) * np.cos(by * (yy[m] - cy)))

            self.field[0] = zz

    def add_roughness_from_file(self):

        Nx = self.disc["Nx"]
        Ny = self.disc["Ny"]

        # periodic cartesian communicator
        pcomm = self.get_2d_cart_comm(MPI.COMM_WORLD, (Nx, Ny),
                                      periods=(True, True))

        topo = np.load(self.roughness["file"])

        if self.min_height < abs(np.amin(topo)):
            if pcomm.Get_rank() == 0:
                print("Rough topography not compatible with geometry. Abort!")
                abort()

        if topo.shape != (Nx, Ny):
            if pcomm.Get_rank() == 0:
                print(f"Shape mismatch. Expected ({Nx}, {Ny}), but imported topography has {topo.shape}. Abort!")
                abort()

        topo_periodic = self.roughness_pbc(topo, pcomm)

        self.field[0] += topo_periodic

    def add_roughness(self):
        """
        Add periodic, self-affine random roughness profile on top of analytical profiles.
        """

        Nx = self.disc["Nx"]
        Ny = self.disc["Ny"]
        Lx = self.disc["Lx"]
        Ly = self.disc["Ly"]

        # periodic cartesian communicator
        pcomm = self.get_2d_cart_comm(MPI.COMM_WORLD, (Nx, Ny),
                                      periods=(True, True))

        topo = np.ones((Nx, Ny), dtype=np.float64) * 1e8
        repeat = 0
        repeat_limit = 100

        while abs(np.amin(topo)) > self.min_height:
            if pcomm.Get_rank() == 0:
                if repeat == 0:
                    print("Generating random roughness ...")
                    seed = self.roughness["seed"]
                else:
                    seed = None

                np.random.seed(seed)

                hurst = self.roughness["Hurst"]
                rolloff = self.roughness["rolloff"]
                rms_height = self.roughness["rmsHeight"]
                rms_slope = self.roughness["rmsSlope"]
                short_cutoff = self.roughness["shortCutoff"]
                long_cutoff = self.roughness["longCutoff"]

                topo = fourier_synthesis((Nx, Ny), (Lx, Ly), hurst,
                                         rms_height=rms_height,
                                         rms_slope=rms_slope,
                                         short_cutoff=short_cutoff,
                                         long_cutoff=long_cutoff,
                                         rolloff=rolloff)
                repeat += 1

                if repeat == repeat_limit:
                    print("Could not generate valid topography. Abort!")
                    abort()

            pcomm.Bcast(topo)

        else:
            if pcomm.Get_rank() == 0:
                if repeat == 1:
                    print("Roughness generation successful!")
                else:
                    print(f"Roughness generation successful (tried {repeat} seeds)!")
                print(60 * "-")

        topo_periodic = self.roughness_pbc(topo, pcomm)

        # add roughness
        self.field[0] += topo_periodic

    def roughness_pbc(self, topo, pcomm):

        ng = self.disc["nghost"]
        ngt = 2 * ng
        topo_periodic = np.empty_like(self.field[0])
        topo_periodic[ng:-ng, ng:-ng] = topo[self.without_ghost]

        ls, ld = pcomm.Shift(0, -1)
        rs, rd = pcomm.Shift(0, 1)
        bs, bd = pcomm.Shift(1, -1)
        ts, td = pcomm.Shift(1, 1)

        # Send to left, receive from right
        recvbuf = np.ascontiguousarray(topo_periodic[-ng:, :])
        pcomm.Sendrecv(np.ascontiguousarray(topo_periodic[ng:ngt, :]), ld, recvbuf=recvbuf, source=ls)
        # fill ghost buffer
        topo_periodic[-ng:, :] = recvbuf

        # Send to right, receive from left
        recvbuf = np.ascontiguousarray(topo_periodic[:ng, :])
        pcomm.Sendrecv(np.ascontiguousarray(topo_periodic[-ngt:-ng, :]), rd, recvbuf=recvbuf, source=rs)
        topo_periodic[:ng, :] = recvbuf

        # Send to bottom, receive from top
        recvbuf = np.ascontiguousarray(topo_periodic[:, -ng:])
        pcomm.Sendrecv(np.ascontiguousarray(topo_periodic[:, ng:ngt]), bd, recvbuf=recvbuf, source=bs)
        # fill ghost buffer
        topo_periodic[:, -ng:] = recvbuf

        # Send to top, receive from bottom
        recvbuf = np.ascontiguousarray(topo_periodic[:, :ng])
        pcomm.Sendrecv(np.ascontiguousarray(topo_periodic[:, -ngt:-ng]), td, recvbuf=recvbuf, source=ts)
        # fill ghost buffer
        topo_periodic[:, :ng] = recvbuf

        return topo_periodic

    def set_gradients(self):
        "gradients for a scalar field (1st entry), stored in 2nd (dx) and 3rd (dy) entry of vectorField"

        dx = self.disc["dx"]
        dy = self.disc["dy"]

        self.field[1:] = np.gradient(self.field[0], dx, dy, edge_order=2)


def fourier_synthesis(shape, size, Hurst, rms_height=None, rms_slope=None,
                      short_cutoff=None, long_cutoff=None, rolloff=1.0):
    """
    Create a self-affine, randomly rough surface using a Fourier filtering
    algorithm. Adapted from https://github.com/ContactEngineering/SurfaceTopography.
    The algorithm is described in:
    Ramisetti et al., J. Phys.: Condens. Matter 23, 215004 (2011);
    Jacobs, Junge, Pastewka, Surf. Topgogr.: Metrol. Prop. 5, 013001 (2017)

    Parameters
    ----------
    shape : tuple of ints
        Number of grid cells in x and y direction
    size : tuple of floats
        Physical size in x and y direction
    Hurst : float
        Hurst exponent.
    rms_height : float
        Root mean-squared height.
    rms_slope : float
        Root mean-squared slope.
    short_cutoff : float
        Short-wavelength cutoff.
    long_cutoff : float
        Long-wavelength cutoff.
    rolloff : float
        Value for the power-spectral density (PSD) below the long-wavelength
        cutoff. This multiplies the value at the cutoff, i.e. unit will give a
        PSD that is flat below the cutoff, zero will give a PSD that is
        vanishes below cutoff. (Default: 1.0)

    Returns
    -------
    np.array
        Rough topography.
    """

    Nx, Ny = shape
    Lx, Ly = size

    transpose = False

    if Nx == 1 and Ny > 1:
        grid_pts = (Ny,)
        physical_sizes = (Ly,)
    elif Ny == 1 and Nx > 1:
        grid_pts = (Nx,)
        physical_sizes = (Lx,)
        transpose = True
    else:
        grid_pts = (Nx, Ny)
        physical_sizes = (Lx, Ly)

    if short_cutoff is not None:
        q_max = 2 * np.pi / short_cutoff
    else:
        q_max = np.pi * np.min(np.asarray(grid_pts) / np.asarray(physical_sizes))

    if long_cutoff is not None:
        q_min = 2 * np.pi / long_cutoff
    else:
        q_min = None

    fac = self_affine_prefactor(grid_pts, physical_sizes, Hurst, rms_height=rms_height,
                                rms_slope=rms_slope, short_cutoff=short_cutoff,
                                long_cutoff=long_cutoff)

    if len(grid_pts) == 2:
        nx, ny = grid_pts
        sx, sy = physical_sizes
        kny = ny // 2 + 1
        kshape = (nx, kny)
    else:
        nx = 1
        ny, = grid_pts
        sx = 1
        sy, = physical_sizes
        kny = ny // 2 + 1
        kshape = (kny,)

    # Initialize arrays
    rarr = np.empty((nx, ny), dtype=np.float64)
    karr = np.empty(kshape, dtype=np.complex128)

    # Creating Fourier representation
    qy = 2 * np.pi * np.arange(kny) / sy
    for x in range(nx):
        if x > nx // 2:
            qx = 2 * np.pi * (nx - x) / sx
        else:
            qx = 2 * np.pi * x / sx
        q_sq = qx**2 + qy**2
        if x == 0:
            q_sq[0] = 1.
        phase = np.exp(2 * np.pi * np.random.rand(kny) * 1j)
        ran = fac * phase * np.random.normal(size=kny)  # amplitudes are normal distributed

        if len(kshape) == 2:
            karr[x, :] = ran * q_sq ** (-(1 + Hurst) / 2)
            karr[x, q_sq > q_max ** 2] = 0.
        else:
            karr[:] = ran * q_sq ** (-(0.5 + Hurst) / 2)
            karr[q_sq > q_max ** 2] = 0.

        if q_min is not None:
            mask = q_sq < q_min**2
            if len(kshape) == 2:
                karr[x, mask] = rolloff * ran[mask] * q_min ** (-(1 + Hurst))
            else:
                karr[mask] = rolloff * ran[mask] * q_min ** (-(0.5 + Hurst))

    # Inverse FFT
    if len(kshape) == 2:
        for iy in [0, -1] if ny % 2 == 0 else [0]:
            # Enforce symmetry
            if nx % 2 == 0:
                karr[0, iy] = np.real(karr[0, iy])
                karr[nx // 2, iy] = np.real(karr[nx // 2, iy])
                karr[1:nx // 2, iy] = karr[-1:nx // 2:-1, iy].conj()
            else:
                karr[0, iy] = np.real(karr[0, iy])
                karr[1:nx // 2 + 1, iy] = karr[-1:nx // 2:-1, iy].conj()
        _irfft2(karr, rarr)
    else:
        karr[0] = np.real(karr[0])
        rarr[:] = np.fft.irfft(karr, n=ny)

    # Shift to zero mean
    rarr -= np.mean(rarr)

    if transpose:
        return rarr.T
    else:
        return rarr


def self_affine_prefactor(grid_pts, physical_sizes, Hurst, rms_height=None,
                          rms_slope=None, short_cutoff=None, long_cutoff=None):
    r"""
    Compute prefactor :math:`C_0` for the power-spectrum density of an ideal
    self-affine topography given by

    .. math ::

        C(q) = C_0 q^{-2-2H}

    for two-dimensional topography maps and

    .. math ::

        C(q) = C_0 q^{-1-2H}

    for one-dimensional line scans. Here :math:`H` is the Hurst exponent.

    Note:
    In the 2D case:

    .. math ::

        h^2_{rms} = \frac{1}{2 \pi} \int_{0}^{\infty} q C^{iso}(q) dq

    whereas in the 1D case:

    .. math ::

        h^2_{rms} = \frac{1}{\pi} \int_{0}^{\infty} C^{1D}(q) dq

    See Equations (1) and (4) in [1].


    Parameters
    ----------
    grid_pts : array_like
        Resolution of the topography map or the line scan.
    physical_sizes : array_like
        Physical physical_sizes of the topography map or the line scan.
    Hurst : float
        Hurst exponent.
    rms_height : float
        Root mean-squared height.
    rms_slope : float
        Root mean-squared slope of the topography map or the line scan.
    short_cutoff : float
        Short-wavelength cutoff.
    long_cutoff : float
        Long-wavelength cutoff.

    Returns
    -------
    prefactor : float
        Prefactor :math:`\sqrt{C_0}`

    References
    -----------
    [1]: Jacobs, Junge, Pastewka,
    Surf. Topgogr.: Metrol. Prop. 5, 013001 (2017)

    """

    grid_pts = np.asarray(grid_pts)
    physical_sizes = np.asarray(physical_sizes)

    if short_cutoff is not None:
        q_max = 2 * np.pi / short_cutoff
    else:
        q_max = np.pi * np.min(grid_pts / physical_sizes)

    if long_cutoff is not None:
        q_min = 2 * np.pi / long_cutoff
    else:
        q_min = 2 * np.pi * np.max(1 / physical_sizes)

    area = np.prod(physical_sizes)

    if rms_height is not None:
        # Assuming no rolloff region
        fac = 2 * rms_height / np.sqrt(q_min**(-2 * Hurst) -
                                       q_max**(-2 * Hurst)) * np.sqrt(Hurst * np.pi)
    elif rms_slope is not None:
        fac = 2 * rms_slope / np.sqrt(q_max**(2 - 2 * Hurst) -
                                      q_min**(2 - 2 * Hurst)) * np.sqrt((1 - Hurst) * np.pi)
    else:
        # This is already caught in sanity checks
        raise ValueError('Neither rms height nor rms slope is defined!')

    return fac * np.prod(grid_pts) / np.sqrt(area)


def _irfft2(karr, rarr):
    """
    Inverse 2d real-to-complex FFT.

    Parameters
    ----------
    karr : array_like
        Fourier-space representation
    rarr : array_like
        Real-space representation
    """
    nrows, ncolumns = karr.shape
    for i in range(ncolumns):
        karr[:, i] = np.fft.ifft(karr[:, i])
    for i in range(nrows):
        if rarr.shape[1] % 2 == 0:
            rarr[i, :] = np.fft.irfft(karr[i, :])
        else:
            rarr[i, :] = np.fft.irfft(karr[i, :], n=rarr.shape[1])


class SlipLength(ScalarField):

    def __init__(self, disc, surface):

        super().__init__(disc)

        if surface is not None:

            self.surface = surface
            self.disc = disc

            self.fill()

    def fill(self):

        Lx = self.disc["Lx"]
        Ly = self.disc["Ly"]
        Nx = self.disc["Nx"]
        Ny = self.disc["Ny"]
        dx = self.disc["dx"]
        dy = self.disc["dy"]

        smooth = int(self.surface.get('smooth', 0))
        if smooth:
            window1d = np.abs(signal.windows.hann(smooth))  # was 20 hardcoded in prev version
            window1d /= window1d.sum()
            window2d = np.outer(window1d, window1d)

        idxx, idyy = self.id_grid

        ng = self.disc["nghost"]

        xx = idxx * (Lx + 2 * ng * dx) / (Nx + 2 * ng) + dx / 2
        yy = idyy * (Ly + 2 * ng * dy) / (Ny + 2 * ng) + dy / 2

        if self.surface["type"] in ["stripes", "stripes_x"]:
            num = self.surface["num"]
            sign = self.surface["sign"]
            sin = sign * np.sin(2 * np.pi * xx * num / Lx)
            mask = np.greater(sin, 0)

        elif self.surface["type"] in ["stripes_y"]:
            num = self.surface["num"]
            sign = self.surface["sign"]
            sin = sign * np.sin(2 * np.pi * yy * num / Ly)
            mask = np.greater(sin, 0)

        elif self.surface["type"] == "checkerboard":
            right_x = np.greater(xx, Lx / 2)
            center_y = np.logical_and(np.greater(yy, Ly / 4), np.less(yy, 3 * Ly / 4))
            mask_1 = np.logical_and(right_x, center_y)
            mask_2 = np.logical_and(np.logical_not(right_x), np.logical_not(center_y))
            mask = np.logical_or(mask_1, mask_2)

        elif self.surface["type"] == "circle":
            center = (3 * Lx / 4, Ly / 2)
            radius = Lx / 4
            mask = np.less((xx - center[0])**2 + (yy - center[1])**2, radius**2)

        elif self.surface["type"] == "circle2":
            center_1 = (3 * Lx / 4, Ly / 2)
            center_2 = (Lx / 4, Ly)
            center_3 = (Lx / 4, 0)
            radius = Lx / 4
            mask_1 = np.less((xx - center_1[0])**2 + (yy - center_1[1])**2, radius**2)
            mask_2 = np.less((xx - center_2[0])**2 + (yy - center_2[1])**2, radius**2)
            mask_3 = np.less((xx - center_3[0])**2 + (yy - center_3[1])**2, radius**2)

            mask = np.logical_or(np.logical_or(mask_1, mask_2), mask_3)

        elif self.surface["type"] == "square":
            right_x = np.greater(xx, Lx / 2)
            center_y = np.logical_and(np.greater(yy, Ly / 4), np.less(yy, 3 * Ly / 4))
            mask = np.logical_and(right_x, center_y)

        elif self.surface["type"] == "full":
            mask = None

        if smooth:
            mask = signal.convolve2d(mask, window2d,
                                     mode='same',
                                     boundary='wrap' if self.disc['pX'] and self.disc['pY'] else 'symm'
                                     )

        ls0 = self.surface.get("lslip0", 0.)
        ls1 = self.surface["lslip"]

        self.field[0] = ls0 + mask * (ls1 - ls0)<|MERGE_RESOLUTION|>--- conflicted
+++ resolved
@@ -1,10 +1,6 @@
 #
-<<<<<<< HEAD
 # Copyright 2020-2022, 2024-2025 Hannes Holey
-=======
-# Copyright 2025 Christoph Huber
-#           2020, 2022 Hannes Holey
->>>>>>> 94285f10
+#           2025 Christoph Huber
 #
 # ### MIT License
 #
