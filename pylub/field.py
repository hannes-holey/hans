--- conflicted
+++ resolved
@@ -30,8 +30,6 @@
     def field(self):
         return self._field
 
-<<<<<<< HEAD
-=======
     @property
     def edgeE(self):
         return (self._field + np.roll(self._field, -1, axis=1)) / 2.
@@ -62,64 +60,6 @@
                 np.roll(self._field, 1, axis=2) +
                 np.roll(self._field, (1, 1), axis=(1, 2))) / 4.
 
-    def fill_circle(self, value, comp, center=None, radius=None):
-
-        if center is None:
-            center = (self.Lx / 2, self.Ly / 2)
-        if radius is None:
-            radius = 0.25 * min(self.Lx / 2, self.Ly / 2)
-
-        mask = (self.xx - center[0])**2 + (self.yy - center[1])**2 < radius**2
-        self.field[comp][mask] = value
-
-    def fill_line(self, value, ax, comp, loc=None, width=None):
-
-        if loc is None:
-            loc = (self.Lx / 2, self.Ly / 2)
-        if width is None:
-            width = 0.2 * (self.Lx, self.Ly)[ax]
-
-        mask = abs(self.xx - loc[ax]) < width / 2.
-        self.field[comp][mask] = value
-
-    def fromFunctionXY(self, func, comp, **kwargs):
-        self.field[comp] = func(self.xx, self.yy, kwargs)
-
-    def edgesField(self):
-        self.dx = self.Lx / (self.Nx - 1)
-        self.dy = self.Ly / (self.Ny - 1)
-
-        x = np.linspace(0., self.Lx, self.Nx)
-        y = np.linspace(0., self.Ly, self.Ny)
-        xx, yy = np.meshgrid(x, y)
-
-        self.xx = xx.T
-        self.yy = yy.T
-
-    def stagArray(self, dir, ax):
-
-        out = Field(self.disc, self.ndim)
-        out.field = 0.5 * (self.field + np.roll(self.field, dir, axis=ax))
-
-        return out
-
-    def cellAverage(self):
-
-        out = Field(self.disc, self.ndim)
-
-        E = self.stagArray(-1, 1)
-        W = self.stagArray(1, 1)
-
-        NE = E.stagArray(-1, 2)
-        SE = E.stagArray(1, 2)
-        NW = W.stagArray(-1, 2)
-        SW = W.stagArray(1, 2)
-
-        out.field = 0.25 * (NE.field + SE.field + NW.field + SW.field)
-
-        return out
-
->>>>>>> de68b724
 
 class ScalarField(Field):
 
