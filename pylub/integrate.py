import numpy as np

from pylub.field import VectorField
from pylub.stress import SymStressField2D, SymStressField3D
from pylub.eos import EquationOfState
from pylub.geometry import GapHeight


class ConservedField(VectorField):

    def __init__(self, disc, BC, geometry, material, numerics, q_init=None, t_init=None, grid=True):

        super().__init__(disc, grid)

        self.BC = BC
        self.material = material

        self.stokes = bool(numerics["stokes"])
        self.numFlux = str(numerics["numFlux"])
        self.adaptive = bool(numerics["adaptive"])

        self.x0 = np.array(list(self.BC["x0"]))
        self.x1 = np.array(list(self.BC["x1"]))
        self.y0 = np.array(list(self.BC["y0"]))
        self.y1 = np.array(list(self.BC["y1"]))

        if q_init is not None:
            self._field[:, 1:-1, 1:-1] = q_init
            self.fill_ghost_cell()
        else:
            self._field[0] = float(material['rho0'])

        self.height = GapHeight(disc, geometry)

        if t_init is not None:
            self._time = t_init[0]
            self._dt = t_init[1]
        else:
            self._time = 0.
            self._dt = float(numerics["dt"])

        self._eps = 1.

        if self.adaptive:
            self.C = float(numerics["C"])

        self.viscous_stress = SymStressField2D(disc, geometry, material, grid=False)
        self.upper_stress = SymStressField3D(disc, geometry, material, grid=False)
        self.lower_stress = SymStressField3D(disc, geometry, material, grid=False)

    @property
    def mass(self):
        return np.sum(self._field[0] * self.height.field[0] * self.dx * self.dy)

    @property
    def vSound(self):
        return EquationOfState(self.material).soundSpeed(self._field[0])

    @property
    def vmax(self):
        return self.vSound + np.amax(np.sqrt(self._field[1]**2 + self._field[2]**2) / self._field[0])

    @property
    def time(self):
        return self._time

    @property
    def dt(self):
        return self._dt

    @property
    def eps(self):
        return self._eps

    def update(self, i):

        # MacCormack forward backward
        if self.numFlux == "MC" or self.numFlux == "MC_fb":
            try:
                self.mac_cormack(0)
            except NotImplementedError:
                print("MacCormack scheme not implemented. Exit!")
                quit()

        # Mac Cormack backward forward
        elif self.numFlux == "MC_bf":
            try:
                self.mac_cormack(1)
            except NotImplementedError:
                print("MacCormack scheme not implemented. Exit!")
                quit()

        # MacCormack alternating
        elif self.numFlux == "MC_alt":
            try:
                self.mac_cormack(i % 2)
            except NotImplementedError:
                print("MacCormack scheme not implemented. Exit!")
                quit()

        # Richtmyer two-step Lax-Wendroff
        elif self.numFlux == "LW":
            try:
                self.richtmyer()
            except NotImplementedError:
                print("Lax-Wendroff scheme not implemented. Exit!")
                quit()

        # 3rd order Runge-Kutta
        elif self.numFlux == "RK3":
            try:
                self.runge_kutta3()
            except NotImplementedError:
                print("Runge-Kutta 3 scheme not implemented. Exit!")
                quit()

    def mac_cormack(self, switch):

        if switch == 0:
            directions = [-1, 1]
        elif switch == 1:
            directions = [1, -1]

        q0 = self._field.copy()

        for dir in directions:

            fX, fY = self.predictor_corrector(self._field, self.height.field, dir)
            src = self.getSource(self._field, self.height.field)

            self._field = self._field - fX - fY + self._dt * src

        self._field = 0.5 * (self._field + q0)
        self.fill_ghost_cell()

        self.post_integrate(q0)

    def richtmyer(self):

        q0 = self._field.copy()

        # Step 1
        self.lax_step()
        # Step 2
        self.leap_frog(q0)

        self.fill_ghost_cell()

        self.post_integrate(q0)

    def runge_kutta3(self):
        raise NotImplementedError

    def post_integrate(self, q0):
        self._time += self._dt

        if self.adaptive:
            self._dt = self.C * min(self.dx, self.dy) / self.vmax

        self._eps = np.linalg.norm(self._field[0] - q0[0]) / np.linalg.norm(q0[0]) / self.C

    def fill_ghost_cell(self):
        self.periodic()
        self.dirichlet()
        self.neumann()

    def periodic(self):

        self._field[self.x0 == "P", 0, :] = self._field[self.x0 == "P", -2, :]
        self._field[self.x1 == "P", -1, :] = self._field[self.x1 == "P", 1, :]
        self._field[self.y0 == "P", :, 0] = self._field[self.y0 == "P", :, -2]
        self._field[self.y1 == "P", :, -1] = self._field[self.y1 == "P", :, 1]

    def dirichlet(self):

        rhox0 = rhox1 = rhoy0 = rhoy1 = float(self.material["rho0"])

        if "D" in self.x0 and "px0" in self.BC.keys():
            px0 = float(self.BC["px0"])
            rhox0 = EquationOfState(self.material).isoT_density(px0)

        if "D" in self.x1 and "px1" in self.BC.keys():
            px1 = float(self.BC["px1"])
            rhox1 = EquationOfState(self.material).isoT_density(px1)

        if "D" in self.y0 and "py0" in self.BC.keys():
            py0 = float(self.BC["py0"])
            rhoy0 = EquationOfState(self.material).isoT_density(py0)

        if "D" in self.y1 and "py1" in self.BC.keys():
            py1 = float(self.BC["py1"])
            rhoy1 = EquationOfState(self.material).isoT_density(py1)

        self._field[self.x0 == "D", 0, :] = 2. * rhox0 - self._field[self.x0 == "D", 1, :]
        self._field[self.x1 == "D", -1, :] = 2. * rhox1 - self._field[self.x1 == "D", -2, :]
        self._field[self.y0 == "D", :, 0] = 2. * rhoy0 - self._field[self.y0 == "D", :, 1]
        self._field[self.y1 == "D", :, -1] = 2. * rhoy1 - self._field[self.y0 == "D", :, -2]

    def neumann(self):
        self._field[self.x0 == "N", 0, :] = self._field[self.x0 == "N", 1, :]
        self._field[self.x1 == "N", -1, :] = self._field[self.x1 == "N", -2, :]
        self._field[self.y0 == "N", :, 0] = self._field[self.y0 == "N", :, 1]
        self._field[self.y1 == "N", :, -1] = self._field[self.y0 == "N", :, -2]

    def getSource(self, q, h):

        self.viscous_stress.set(q, h)
        self.upper_stress.set(q, h, "top")
        self.lower_stress.set(q, h, "bottom")

        out = np.zeros_like(q)

        # origin bottom, U_top = 0, U_bottom = U
        out[0] = (-q[1] * h[1] - q[2] * h[2]) / h[0]

<<<<<<< HEAD
        out[1] = ((q[1] * q[1] / q[0] +
                   self.viscous_stress.field[0] - self.upper_stress.field[0]) * h[1] +
                  (q[1] * q[2] / q[0] +
                   self.viscous_stress.field[2] - self.upper_stress.field[5]) * h[2] +
                  self.upper_stress.field[4] - self.lower_stress.field[4]) / h[0]

        out[2] = ((q[2] * q[1] / q[0] +
                   self.viscous_stress.field[2] - self.upper_stress.field[5]) * h[1] +
                  (q[2] * q[2] / q[0] +
                   self.viscous_stress.field[1] - self.upper_stress.field[1]) * h[2] +
                  self.upper_stress.field[3] - self.lower_stress.field[3]) / h[0]
=======
        if self.stokes:
            out[1] = ((q[1] * q[1] / q[0] + self.viscous_stress.field[0] - self.upper_stress.field[0]) * h[1] +
                      (q[1] * q[2] / q[0] + self.viscous_stress.field[2] - self.upper_stress.field[5]) * h[2] +
                      self.upper_stress.field[4] - self.lower_stress.field[4]) / h[0]

            out[2] = ((q[2] * q[1] / q[0] + self.viscous_stress.field[2] - self.upper_stress.field[5]) * h[1] +
                      (q[2] * q[2] / q[0] + self.viscous_stress.field[1] - self.upper_stress.field[1]) * h[2] +
                      self.upper_stress.field[3] - self.lower_stress.field[3]) / h[0]
        else:
            out[1] = ((self.viscous_stress.field[0] - self.upper_stress.field[0]) * h[1] +
                      (self.viscous_stress.field[2] - self.upper_stress.field[5]) * h[2] +
                      self.upper_stress.field[4] - self.lower_stress.field[4]) / h[0]

            out[2] = ((self.viscous_stress.field[2] - self.upper_stress.field[5]) * h[1] +
                      (self.viscous_stress.field[1] - self.upper_stress.field[1]) * h[2] +
                      self.upper_stress.field[3] - self.lower_stress.field[3]) / h[0]
>>>>>>> de68b724

        return out

    def predictor_corrector(self, f, h, dir):

        Fx = self.hyperbolicFlux(f, 1) - self.diffusiveFlux(f, h, 1)
        Fy = self.hyperbolicFlux(f, 2) - self.diffusiveFlux(f, h, 2)

        flux_x = -dir * (np.roll(Fx, dir, axis=1) - Fx) * self._dt / self.dx
        flux_y = -dir * (np.roll(Fy, dir, axis=2) - Fy) * self._dt / self.dy

        return flux_x, flux_y

    def lax_step(self):

        QS = self.edgeE
        QW = self.edgeN
        QN = np.roll(QS, -1, axis=2)
        QE = np.roll(QW, -1, axis=1)

        hS = self.height.edgeE
        hW = self.height.edgeN
        hN = np.roll(hS, -1, axis=2)
        hE = np.roll(hW, -1, axis=1)

        FS = self.hyperbolicFlux(QS, 1) - self.diffusiveFlux(QS, hS, 1)
        FW = self.hyperbolicFlux(QW, 2) - self.diffusiveFlux(QW, hW, 2)
        FN = self.hyperbolicFlux(QN, 1) - self.diffusiveFlux(QN, hN, 1)
        FE = self.hyperbolicFlux(QE, 2) - self.diffusiveFlux(QE, hE, 2)

        src = self.getSource(self.verticeNE, self.height.verticeNE)

        self._field = self.verticeNE - self._dt / (2. * self.dx) * (FE - FW) - self._dt / (2. * self.dy) * (FN - FS) + src * self._dt / 2.

    def leap_frog(self, q0):

        QE = self.edgeS
        QN = self.edgeW
        QW = np.roll(QE, 1, axis=1)
        QS = np.roll(QN, 1, axis=2)

        FE = self.hyperbolicFlux(QE, 1) - self.diffusiveFlux(QE, self.height.edgeE, 1)
        FN = self.hyperbolicFlux(QN, 2) - self.diffusiveFlux(QN, self.height.edgeN, 2)
        FW = self.hyperbolicFlux(QW, 1) - self.diffusiveFlux(QW, self.height.edgeW, 1)
        FS = self.hyperbolicFlux(QS, 2) - self.diffusiveFlux(QS, self.height.edgeS, 2)

        src = self.getSource(self.verticeSW, self.height.field)

        self._field = q0 - self._dt / self.dx * (FE - FW) - self._dt / self.dy * (FN - FS) + src * self.dt

    def hyperbolicFlux(self, f, ax):

        p = EquationOfState(self.material).isoT_pressure(f[0])

        F = np.zeros_like(f)
        if ax == 1:
            if self.stokes:
                F[0] = f[1]
                F[1] = p
            else:
                F[0] = f[1]
                F[1] = f[1] * f[1] / f[0] + p
                F[2] = f[2] * f[1] / f[0]

        elif ax == 2:
            if self.stokes:
                F[0] = f[2]
                F[2] = p
            else:
                F[0] = f[2]
                F[1] = f[1] * f[2] / f[0]
                F[2] = f[2] * f[2] / f[0] + p

        return F

    def diffusiveFlux(self, f, h, ax):

        self.viscous_stress.set(f, h)

        D = np.zeros_like(f)
        if ax == 1:
            D[1] = self.viscous_stress.field[0]
            D[2] = self.viscous_stress.field[2]

        elif ax == 2:
            D[1] = self.viscous_stress.field[2]
            D[2] = self.viscous_stress.field[1]

        return D

    def diffusiveCD(self):

        Dx = self.diffusiveFlux(1)
        Dy = self.diffusiveFlux(2)

        flux_x = np.roll(Dx, -1, axis=1) - np.roll(Dx, 1, axis=1)
        flux_y = np.roll(Dy, -1, axis=2) - np.roll(Dy, 1, axis=2)

        return self._dt / (2 * self.dx) * flux_x, self._dt / (2 * self.dy) * flux_y<|MERGE_RESOLUTION|>--- conflicted
+++ resolved
@@ -213,19 +213,6 @@
         # origin bottom, U_top = 0, U_bottom = U
         out[0] = (-q[1] * h[1] - q[2] * h[2]) / h[0]
 
-<<<<<<< HEAD
-        out[1] = ((q[1] * q[1] / q[0] +
-                   self.viscous_stress.field[0] - self.upper_stress.field[0]) * h[1] +
-                  (q[1] * q[2] / q[0] +
-                   self.viscous_stress.field[2] - self.upper_stress.field[5]) * h[2] +
-                  self.upper_stress.field[4] - self.lower_stress.field[4]) / h[0]
-
-        out[2] = ((q[2] * q[1] / q[0] +
-                   self.viscous_stress.field[2] - self.upper_stress.field[5]) * h[1] +
-                  (q[2] * q[2] / q[0] +
-                   self.viscous_stress.field[1] - self.upper_stress.field[1]) * h[2] +
-                  self.upper_stress.field[3] - self.lower_stress.field[3]) / h[0]
-=======
         if self.stokes:
             out[1] = ((q[1] * q[1] / q[0] + self.viscous_stress.field[0] - self.upper_stress.field[0]) * h[1] +
                       (q[1] * q[2] / q[0] + self.viscous_stress.field[2] - self.upper_stress.field[5]) * h[2] +
@@ -242,7 +229,6 @@
             out[2] = ((self.viscous_stress.field[2] - self.upper_stress.field[5]) * h[1] +
                       (self.viscous_stress.field[1] - self.upper_stress.field[1]) * h[2] +
                       self.upper_stress.field[3] - self.lower_stress.field[3]) / h[0]
->>>>>>> de68b724
 
         return out
 
