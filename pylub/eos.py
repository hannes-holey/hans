--- conflicted
+++ resolved
@@ -151,40 +151,6 @@
 
             c_squared = 3 * a * rho**2 + 2 * b * rho + c
 
-<<<<<<< HEAD
-        return np.sqrt(np.amax(abs(c_squared)))
-=======
-        elif self.material['EOS'] == "Bayada":
-            rho_l = float(self.material["rhol"])
-            rho_v = float(self.material["rhov"])
-            c_l = float(self.material["cl"])
-            c_v = float(self.material["cv"])
-
-            alpha = self.alphaOfRho(rho)
-            if np.isscalar(rho):
-                if alpha > 1:
-                    c_squared = c_v**2
-                elif alpha < 0:
-                    c_squared = c_l**2
-                else:
-                    c_squared = c_v**2 * rho_v * c_l**2 * rho_l / (rho * (alpha * c_l**2 * rho_l + (1 - alpha) * c_v**2 * rho_v))
-            else:
-                rho_mix = rho[np.logical_and(alpha <= 1, alpha >= 0)]
-                alpha_mix = alpha[np.logical_and(alpha <= 1, alpha >= 0)]
-
-                c_squared = np.ones_like(rho) * c_v**2
-                c_squared[alpha < 0] = c_l**2
-                c_squared[np.logical_and(alpha <= 1, alpha >= 0)] = c_v**2 * rho_v * c_l**2 * rho_l / \
-                    (rho_mix * (alpha_mix * c_l**2 * rho_l + (1 - alpha_mix) * c_v**2 * rho_v))
-
-        elif self.material['EOS'] == "Bayada_nocav":
-            c_l = float(self.material["cl"])
-
-            if np.isscalar(rho):
-                c_squared = c_l**2
-            else:
-                c_squared = np.ones_like(rho) * c_l**2
-
         return np.sqrt(np.amax(abs(c_squared)))
 
     def viscosity(self, rho):
@@ -206,5 +172,4 @@
             M = alpha * rho_v / rho
             return eta_v * eta_l / (eta_l * M + eta_v * (1 - M))
         else:
-            return eta_l
->>>>>>> 0a82d72b
+            return eta_l