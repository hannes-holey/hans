--- conflicted
+++ resolved
@@ -33,11 +33,7 @@
         else:
             self.q.field[0] = rho0
 
-<<<<<<< HEAD
-        self.Flux = Flux(disc, geometry, numerics, material)
-=======
         self.Flux = Flux(disc, geometry, material)
->>>>>>> cdd76a0b
 
         self.vSound = EquationOfState(material).soundSpeed(rho0)
 
