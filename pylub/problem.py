--- conflicted
+++ resolved
@@ -147,11 +147,7 @@
                     break
 
                 # maximum time reached
-<<<<<<< HEAD
                 if round(self.q.time, 15) >= maxT:
-=======
-                if round(self.q.time, 12) >= maxT:
->>>>>>> 74088f88
                     self._write_mode = 2
                     break
 
@@ -259,29 +255,16 @@
             nc.setncattr(f"tStart-{nc.restarts}", self.tStart.strftime("%d/%m/%Y %H:%M:%S"))
             nc.setncattr("commit", str(git_commit))
 
-<<<<<<< HEAD
             disc = self.disc.copy()
             bc = self.bc.copy()
 
             categories = {"options": self.options,
                           "disc": disc,
-=======
-            # create formatted copy of BC dict
-            bc = self.bc.copy()
-            bc["x0"] = "".join(self.bc["x0"])
-            bc["x1"] = "".join(self.bc["x1"])
-            bc["y0"] = "".join(self.bc["y0"])
-            bc["y1"] = "".join(self.bc["y1"])
-
-            categories = {"options": self.options,
-                          "disc": self.disc,
->>>>>>> 74088f88
                           "bc": bc,
                           "geometry": self.geometry,
                           "numerics": self.numerics,
                           "material": self.material}
 
-<<<<<<< HEAD
             # reset modified input dictionaries
             bc["x0"] = "".join(bc["x0"])
             bc["x1"] = "".join(bc["x1"])
@@ -292,8 +275,6 @@
             del disc["pX"]
             del disc["pY"]
 
-=======
->>>>>>> 74088f88
             for name, cat in categories.items():
                 for key, value in cat.items():
                     nc.setncattr(f"{name}_{key}", value)
