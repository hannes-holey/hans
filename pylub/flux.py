--- conflicted
+++ resolved
@@ -63,22 +63,7 @@
                   + (j_y * j_y / rho + stress.field[1] - stress_wall_top.field[1]) * hy
                   + stress_wall_top.field[3] - stress_wall_bot.field[3]) / h0
 
-<<<<<<< HEAD
-        return out * dt
-=======
-        # origin center
-        # out[0] = -j_x * hx / h0 - j_y * hy / h0
-        #
-        # out[1] = ((j_x * j_x / rho + stress.field[0] - (stress_wall_top.field[0] + stress_wall_bot.field[0]) / 2) * hx
-        #           + (j_x * j_y / rho + stress.field[2] - (stress_wall_top.field[5] + stress_wall_bot.field[5]) / 2) * hy
-        #           + stress_wall_top.field[4] - stress_wall_bot.field[4]) / h0
-        #
-        # out[2] = ((j_y * j_x / rho + stress.field[2] - (stress_wall_top.field[5] + stress_wall_bot.field[5]) / 2) * hx
-        #           + (j_y * j_y / rho + stress.field[1] - (stress_wall_top.field[1] + stress_wall_bot.field[1]) / 2) * hy
-        #           + stress_wall_top.field[3] - stress_wall_bot.field[3]) / h0
-
         return out
->>>>>>> 0a82d72b
 
     def hyperbolicFlux(self, q, p, ax):
 
