import numpy as np
from pylub.field import VectorField


class GapHeight(VectorField):

    def __init__(self, disc, geometry, grid=True):

        super().__init__(disc, grid)

        self.geometry = geometry
        self.fill_analytic()
        self.fill_gradients()

    def fill_analytic(self):

        if self.geometry["type"] == "journal":
            CR = float(self.geometry['CR'])
            eps = float(self.geometry['eps'])

            Rb = self.Lx / (2 * np.pi)
            c = CR * Rb
            e = eps * c
            self._field[0] = c + e * np.cos(self.xx / Rb)

            print(f"Min. channel height: {np.amin(self._field[0, 1:-1,1:-1]):.2g} m")
            print(f"Max. channel height: {np.amax(self._field[0, 1:-1,1:-1]):.2g} m")

        elif self.geometry["type"] == "parabolic":
            hmin = float(self.geometry['hmin'])
            hmax = float(self.geometry['hmax'])
<<<<<<< HEAD
            self._field[0] = (hmax - hmin) / self.Lx**2 * (self.xx - self.Lx / 2)**2 + hmin
=======
            self._field[0] = 4 * (hmax - hmin) / self.Lx**2 * (self.xx - self.Lx / 2)**2 + hmin
>>>>>>> 3470f86a

        elif self.geometry["type"] == "inclined":
            h1 = float(self.geometry['h1'])
            h2 = float(self.geometry['h2'])
            self._field[0] = h1 + (h2 - h1) / (self.Lx) * self.xx

        elif self.geometry["type"] == "step":
            h1 = float(self.geometry['h1'])
            h2 = float(self.geometry['h2'])

            lstep = self.Lx / 3
            rstep = 2. * lstep

            mask = np.logical_and(np.less(self.xx, rstep), np.greater(self.xx, lstep))
            self._field[0] = h1
            self._field[0][mask] = h2

    def fill_gradients(self):
        "gradients for a scalar field (1st entry), stored in 2nd (dx) and 3rd (dy) entry of vectorField"
        self._field[1:] = np.gradient(self._field[0], self.dx, self.dy, edge_order=2)<|MERGE_RESOLUTION|>--- conflicted
+++ resolved
@@ -29,11 +29,7 @@
         elif self.geometry["type"] == "parabolic":
             hmin = float(self.geometry['hmin'])
             hmax = float(self.geometry['hmax'])
-<<<<<<< HEAD
-            self._field[0] = (hmax - hmin) / self.Lx**2 * (self.xx - self.Lx / 2)**2 + hmin
-=======
             self._field[0] = 4 * (hmax - hmin) / self.Lx**2 * (self.xx - self.Lx / 2)**2 + hmin
->>>>>>> 3470f86a
 
         elif self.geometry["type"] == "inclined":
             h1 = float(self.geometry['h1'])
