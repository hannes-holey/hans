<<<<<<< HEAD
"""
MIT License

Copyright 2021 Hannes Holey

Permission is hereby granted, free of charge, to any person obtaining a copy
of this software and associated documentation files (the "Software"), to deal
in the Software without restriction, including without limitation the rights
to use, copy, modify, merge, publish, distribute, sublicense, and/or sell
copies of the Software, and to permit persons to whom the Software is
furnished to do so, subject to the following conditions:

The above copyright notice and this permission notice shall be included in all
copies or substantial portions of the Software.

THE SOFTWARE IS PROVIDED "AS IS", WITHOUT WARRANTY OF ANY KIND, EXPRESS OR
IMPLIED, INCLUDING BUT NOT LIMITED TO THE WARRANTIES OF MERCHANTABILITY,
FITNESS FOR A PARTICULAR PURPOSE AND NONINFRINGEMENT. IN NO EVENT SHALL THE
AUTHORS OR COPYRIGHT HOLDERS BE LIABLE FOR ANY CLAIM, DAMAGES OR OTHER
LIABILITY, WHETHER IN AN ACTION OF CONTRACT, TORT OR OTHERWISE, ARISING FROM,
OUT OF OR IN CONNECTION WITH THE SOFTWARE OR THE USE OR OTHER DEALINGS IN THE
SOFTWARE.
"""

=======
import numpy as np
>>>>>>> 93e9e9ec

from pylub.field import VectorField, TensorField
from pylub.material import Material


class SymStressField2D(VectorField):

    def __init__(self, disc, geometry, material):

        super().__init__(disc)

        self.geometry = geometry
        self.material = material

    def set(self, q, h):

        U = self.geometry['U']
        V = self.geometry['V']
        eta = Material(self.material).viscosity(U, V, q[0], h[0])
        zeta = self.material['bulk']

        visc_1 = zeta + 4 / 3 * eta
        visc_2 = zeta - 2 / 3 * eta

        # origin bottom, U_top = 0, U_bottom = U
        self.field[0] = -3 * ((U * q[0] - q[1]) * visc_1 * h[1] + (V * q[0] - q[2]) * visc_2 * h[2]) / (h[0] * q[0])
        self.field[1] = -3 * ((V * q[0] - q[2]) * visc_1 * h[2] + (U * q[0] - q[1]) * visc_2 * h[1]) / (h[0] * q[0])
        self.field[2] = -eta * ((V * q[0] - 3 * q[2]) * h[1] + (U * q[0] - 3 * q[1]) * h[2]) / (h[0] * q[0])


class SymStressField3D(TensorField):

    def __init__(self, disc, geometry, material):

        super().__init__(disc)

        self.geometry = geometry
        self.material = material

    def set(self, q, h, bound):

        U = self.geometry['U']
        V = self.geometry['V']
        eta = Material(self.material).viscosity(U, V, q[0], h[0])
        zeta = self.material['bulk']

        visc_1 = zeta + 4 / 3 * eta
        visc_2 = zeta - 2 / 3 * eta

        if bound == "top":

            # origin bottom, U_top = 0, U_bottom = U
            self.field[0] = -2 * ((U * q[0] - 3 * q[1]) * visc_1 * h[1] + (V * q[0] - 3 * q[2]) * visc_2 * h[2]) / (h[0] * q[0])
            self.field[1] = -2 * ((V * q[0] - 3 * q[2]) * visc_1 * h[2] + (U * q[0] - 3 * q[1]) * visc_2 * h[1]) / (h[0] * q[0])
            self.field[2] = -2 * visc_2 * ((U * q[0] - 3 * q[1]) * h[1] + (V * q[0] - 3 * q[2]) * h[2]) / (h[0] * q[0])
            self.field[3] = 2 * eta * (V * q[0] - 3 * q[2]) / (q[0] * h[0])
            self.field[4] = 2 * eta * (U * q[0] - 3 * q[1]) / (q[0] * h[0])
            self.field[5] = -2 * eta * ((V * q[0] - 3 * q[2]) * h[1] + h[2] * (U * q[0] - 3 * q[1])) / (q[0] * h[0])

        elif bound == "bottom":

            # origin bottom, U_top = 0, U_bottom = U
<<<<<<< HEAD
            self.field[3] = -2 * eta * (2 * V * q[0] - 3 * q[2]) / (q[0] * h[0])
            self.field[4] = -2 * eta * (2 * U * q[0] - 3 * q[1]) / (q[0] * h[0])
=======
            self._field[3] = -2 * eta * (2 * V * q[0] - 3 * q[2]) / (q[0] * h[0])
            self._field[4] = -2 * eta * (2 * U * q[0] - 3 * q[1]) / (q[0] * h[0])


class SymStochStressField3D(TensorField):

    def __init__(self, disc, geometry, material):

        super().__init__(disc)

        self.disc = disc
        self.material = material

    def set(self, W_field_A, W_field_B, h, dt, stage):
        KB = 1.380649e-23

        dx = float(self.disc['dx'])
        dy = float(self.disc['dy'])
        dz = h[0]

        eta = float(self.material['shear'])
        zeta = float(self.material['bulk'])
        T = float(self.material['T0'])

        a_coeff = np.sqrt(2 * KB * T * eta / (dx * dy * dz * dt))
        b_coeff = np.sqrt(KB * T * zeta / (3 * dx * dy * dz * dt))

        # weights
        # 1RNG
        # weight = {1: [0., 1.], 2: [0., 1.], 3: [0., 1.]}

        # 2RNG_V1
        # weight = {1: [1., -np.sqrt(3)], 2: [1., np.sqrt(3)], 3: [1., 0.]}

        # 2RNG_V2
        weight = {1: [1., (2 * np.sqrt(2) - np.sqrt(3)) / 5],
                  2: [1., (-4 * np.sqrt(2) - 3 * np.sqrt(3)) / 5],
                  3: [1., (np.sqrt(2) + 2 * np.sqrt(3)) / 10]}

        # 2RNG_V3
        # weight = {1: [1., (2 * np.sqrt(2) + np.sqrt(3)) / 5],
        #           2: [1., (-4 * np.sqrt(2) + 3 * np.sqrt(3)) / 5],
        #           3: [1., (np.sqrt(2) - 2 * np.sqrt(3)) / 10]}

        W_field = weight[stage][0] * W_field_A + weight[stage][1] * W_field_B

        W_field_sym = (W_field + np.transpose(W_field, axes=(1, 0, 2, 3))) / np.sqrt(2)

        self._field[0] = W_field_sym[0, 0, :, :]
        self._field[1] = W_field_sym[1, 1, :, :]
        self._field[2] = W_field_sym[2, 2, :, :]
        self._field[3] = W_field_sym[1, 2, :, :]
        self._field[4] = W_field_sym[0, 2, :, :]
        self._field[5] = W_field_sym[0, 1, :, :]

        W_trace = np.sum(self._field[:3], axis=0)

        self._field[:3] -= W_trace / 3
        self._field *= a_coeff
        self._field[:3] += b_coeff * W_trace
>>>>>>> 93e9e9ec
<|MERGE_RESOLUTION|>--- conflicted
+++ resolved
@@ -1,4 +1,3 @@
-<<<<<<< HEAD
 """
 MIT License
 
@@ -23,9 +22,7 @@
 SOFTWARE.
 """
 
-=======
 import numpy as np
->>>>>>> 93e9e9ec
 
 from pylub.field import VectorField, TensorField
 from pylub.material import Material
@@ -88,12 +85,8 @@
         elif bound == "bottom":
 
             # origin bottom, U_top = 0, U_bottom = U
-<<<<<<< HEAD
             self.field[3] = -2 * eta * (2 * V * q[0] - 3 * q[2]) / (q[0] * h[0])
             self.field[4] = -2 * eta * (2 * U * q[0] - 3 * q[1]) / (q[0] * h[0])
-=======
-            self._field[3] = -2 * eta * (2 * V * q[0] - 3 * q[2]) / (q[0] * h[0])
-            self._field[4] = -2 * eta * (2 * U * q[0] - 3 * q[1]) / (q[0] * h[0])
 
 
 class SymStochStressField3D(TensorField):
@@ -140,16 +133,15 @@
 
         W_field_sym = (W_field + np.transpose(W_field, axes=(1, 0, 2, 3))) / np.sqrt(2)
 
-        self._field[0] = W_field_sym[0, 0, :, :]
-        self._field[1] = W_field_sym[1, 1, :, :]
-        self._field[2] = W_field_sym[2, 2, :, :]
-        self._field[3] = W_field_sym[1, 2, :, :]
-        self._field[4] = W_field_sym[0, 2, :, :]
-        self._field[5] = W_field_sym[0, 1, :, :]
+        self.field[0] = W_field_sym[0, 0, :, :]
+        self.field[1] = W_field_sym[1, 1, :, :]
+        self.field[2] = W_field_sym[2, 2, :, :]
+        self.field[3] = W_field_sym[1, 2, :, :]
+        self.field[4] = W_field_sym[0, 2, :, :]
+        self.field[5] = W_field_sym[0, 1, :, :]
 
-        W_trace = np.sum(self._field[:3], axis=0)
+        W_trace = np.sum(self.field[:3], axis=0)
 
-        self._field[:3] -= W_trace / 3
-        self._field *= a_coeff
-        self._field[:3] += b_coeff * W_trace
->>>>>>> 93e9e9ec
+        self.field[:3] -= W_trace / 3
+        self.field *= a_coeff
+        self.field[:3] += b_coeff * W_trace