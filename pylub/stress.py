--- conflicted
+++ resolved
@@ -32,23 +32,6 @@
         out.field[0] = -((U * rho - 3 * j_x) * (lam + 2 * eta) * hx + (V * rho - 3 * j_y) * lam * hy) / (h0 * rho)
         out.field[1] = -((V * rho - 3 * j_y) * (lam + 2 * eta) * hy + (U * rho - 3 * j_x) * lam * hx) / (h0 * rho)
         out.field[2] = -eta * ((V * rho - 3 * j_y) * hx + (U * rho - 3 * j_x) * hy) / (h0 * rho)
-
-<<<<<<< HEAD
-            # origin bottom, U_top = 0, U_bottom = U
-            out.field[0] = -((U * rho - 3 * j_x) * (lam + 2 * eta) * hx + (V * rho - 3 * j_y) * lam * hy) / (h0 * rho)
-            out.field[1] = -((V * rho - 3 * j_y) * (lam + 2 * eta) * hy + (U * rho - 3 * j_x) * lam * hx) / (h0 * rho)
-            out.field[2] = -eta * ((V * rho - 3 * j_y) * hx + (U * rho - 3 * j_x) * hy) / (h0 * rho)
-=======
-        # origin center, U_top = U, U_bottom = 0
-        # out.field[0] = (-3 * (lam + 2 * eta) * (U * rho - 2 * j_x) * hx - 3 * lam * (V * rho - 2 * j_y) * hy) / (2 * h0 * rho)
-        # out.field[1] = (-3 * (V * rho - 2 * j_y) * (lam + 2 * eta) * hy - 3 * lam * (U * rho - 2 * j_x) * hx) / (2 * h0 * rho)
-        # out.field[2] = -(3 * eta * ((V * rho - 2 * j_y) * hx + hy * (U * rho - 2 * j_x))) / (2 * h0 * rho)
-
-        # origin center, U_top = U/2, U_bottom = - U/2
-        # out.field[0] = (6 * j_x * (eta + lam / 2) * hx + 3 * lam * j_y * hy) / (h0 * rho)
-        # out.field[1] = (6 * j_y * (eta + lam / 2) * hy + 3 * lam * j_x * hx) / (h0 * rho)
-        # out.field[2] = 3 * eta * (j_x * hy + j_y * hx) / (h0 * rho)
->>>>>>> cdd76a0b
 
         return out
 
